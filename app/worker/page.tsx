--- conflicted
+++ resolved
@@ -120,17 +120,6 @@
     return task.created_at
   }
 
-<<<<<<< HEAD
-  const currentMaintenanceTask = myActiveMaintenanceTasks.length
-    ? [...myActiveMaintenanceTasks]
-        .sort((a, b) => {
-          const statusPriority = (status: MaintenanceTask["status"]) => (status === "in_progress" ? 0 : 1)
-          const statusDiff = statusPriority(a.status) - statusPriority(b.status)
-          if (statusDiff !== 0) return statusDiff
-
-          return getMaintenanceTaskTimestamp(b) - getMaintenanceTaskTimestamp(a)
-        })[0]
-=======
   const currentMaintenanceTask = myMaintenanceTasks.length
     ? [...myMaintenanceTasks].sort((a, b) => {
         const statusPriority = (status: MaintenanceTask["status"]) => (status === "in_progress" ? 0 : 1)
@@ -139,7 +128,6 @@
 
         return getMaintenanceTaskTimestamp(b) - getMaintenanceTaskTimestamp(a)
       })[0]
->>>>>>> 22716ea4
     : null
 
   const maintenanceTaskStatusLabel: Record<MaintenanceTask["status"], string> = {
@@ -165,14 +153,11 @@
       },
       maintenanceTasks: {
         total: maintenanceTasks?.length || 0,
-<<<<<<< HEAD
         myActive: myActiveMaintenanceTasks.length,
         details: myActiveMaintenanceTasks.map((t) => ({
-=======
         myActive: myMaintenanceTasks.length,
         myCompleted: myCompletedMaintenanceTasks.length,
         details: myMaintenanceTasks.map((t) => ({
->>>>>>> 22716ea4
           id: t.id,
           room: t.room_number,
           type: t.task_type,
@@ -182,11 +167,8 @@
       workerStatus:
         inProgressTasks.length > 0 || myActiveMaintenanceTasks.length > 0 ? "BUSY" : "AVAILABLE",
     })
-<<<<<<< HEAD
   }, [myTasks, myActiveMaintenanceTasks, maintenanceTasks, user?.id])
-=======
   }, [myTasks, maintenanceTasks, user?.id, myCompletedMaintenanceTasks.length])
->>>>>>> 22716ea4
 
   const activeMaintenanceByRoom = myActiveMaintenanceTasks.reduce(
     (acc, task) => {
@@ -746,13 +728,10 @@
               </Alert>
             )}
 
-<<<<<<< HEAD
             {user?.department?.toLowerCase() === "maintenance" &&
               currentMaintenanceTask &&
               currentMaintenanceTask.room_number && (
-=======
             {isMaintenanceUser && currentMaintenanceTask && currentMaintenanceTask.room_number && (
->>>>>>> 22716ea4
               <Card
                 className="cursor-pointer border-2 border-accent bg-accent/20 shadow-lg transition-all hover:shadow-xl hover:border-accent/80"
                 onClick={() => handleNavigateToMaintenanceTask(currentMaintenanceTask)}
@@ -805,9 +784,7 @@
               </Card>
             )}
 
-<<<<<<< HEAD
             {user?.department?.toLowerCase() === "maintenance" && totalRooms > 0 && (
-=======
             {(() => {
               console.log("[v0] Home view state:", {
                 hasCurrentMaintenanceTask: !!currentMaintenanceTask,
@@ -824,7 +801,6 @@
             })()}
 
             {isMaintenanceUser && totalRooms > 0 && (
->>>>>>> 22716ea4
               <Card className="bg-primary/5 border-primary/20">
                 <CardContent className="p-6">
                   <div className="flex items-center justify-between mb-3">
@@ -848,11 +824,8 @@
               </Card>
             )}
 
-<<<<<<< HEAD
             {user?.department?.toLowerCase() === "maintenance" && nearbyRooms.length > 0 && (
-=======
             {isMaintenanceUser && nearbyRooms.length > 0 && (
->>>>>>> 22716ea4
               <section>
                 <h2 className="text-base md:text-lg font-semibold mb-3">💡 Smart Suggestions</h2>
                 <p className="text-sm text-muted-foreground mb-3">Rooms on the same floor as your current work</p>
@@ -890,11 +863,8 @@
               </section>
             )}
 
-<<<<<<< HEAD
             {user?.department?.toLowerCase() === "maintenance" && Object.keys(activeMaintenanceByRoom).length > 0 && (
-=======
             {isMaintenanceUser && Object.keys(activeMaintenanceByRoom).length > 0 && (
->>>>>>> 22716ea4
               <section>
                 <h2 className="text-base md:text-lg font-semibold mb-3 text-black">🔧 Active Maintenance Tasks</h2>
                 <div className="space-y-3">
@@ -1069,16 +1039,13 @@
             </h1>
             {activeTab !== "scheduled" && (
               <p className="text-xs md:text-sm text-muted-foreground">
-<<<<<<< HEAD
                 {user?.name} - {user?.department}
                 {(inProgressTasks.length > 0 || myActiveMaintenanceTasks.length > 0) && (
-=======
                 {user?.name}
                 {departmentDisplay && (
                   <span className="ml-1 text-muted-foreground">- {departmentDisplay}</span>
                 )}
                 {(inProgressTasks.length > 0 || myMaintenanceTasks.length > 0) && (
->>>>>>> 22716ea4
                   <span className="ml-2 text-accent font-medium">● Busy</span>
                 )}
                 {inProgressTasks.length === 0 && myActiveMaintenanceTasks.length === 0 && (
