--- conflicted
+++ resolved
@@ -101,6 +101,8 @@
   custom_task_recurring_frequency: unknown
   custom_task_requires_specific_time: unknown
   custom_task_recurring_time: unknown
+  worker_remark: string | null
+  supervisor_remark: string | null
 }
 
 async function createTaskDirectly({
@@ -126,6 +128,8 @@
   custom_task_recurring_frequency,
   custom_task_requires_specific_time,
   custom_task_recurring_time,
+  worker_remark,
+  supervisor_remark,
 }: CreateTaskDirectParams) {
   const nowIso = new Date().toISOString()
   const statusValue = assigned_to_user_id ? "assigned" : "pending"
@@ -178,8 +182,8 @@
       requires_verification: Boolean(photo_documentation_required || photo_required),
       photo_requirements: photoRequirements,
       categorized_photos: categorizedPayload,
-      worker_remarks: "",
-      supervisor_remarks: "",
+  worker_remarks: worker_remark ?? "",
+  supervisor_remarks: supervisor_remark ?? "",
       audit_log: [auditLogEntry],
       department: null,
       is_custom_task: Boolean(is_custom_task),
@@ -245,7 +249,18 @@
       custom_task_recurring_frequency,
       custom_task_requires_specific_time,
       custom_task_recurring_time,
+      worker_remark,
+      supervisor_remark,
     } = body
+
+    const workerRemark =
+      typeof worker_remark === "string" && worker_remark.trim().length > 0
+        ? worker_remark.trim()
+        : null
+    const supervisorRemark =
+      typeof supervisor_remark === "string" && supervisor_remark.trim().length > 0
+        ? supervisor_remark.trim()
+        : null
 
     const timezoneOffset =
       typeof client_timezone_offset === "number" && Number.isFinite(client_timezone_offset)
@@ -260,35 +275,15 @@
       // First get the user
       const { data: userData, error: userError } = await supabase
         .from("users")
-<<<<<<< HEAD
         .select("*")
         .eq("id", assigned_to_user_id)
         .single()
-=======
-        .select(`
-          id, name, shift_start, shift_end, has_break, break_start, break_end,
-          shift_schedules!inner(
-            id, schedule_date, shift_start, shift_end, has_break,
-            break_start, break_end, shift_1_start, shift_1_end,
-            has_shift_2, shift_2_start, shift_2_end
-          )
-        `)
-        .eq("id", assigned_to_user_id)
-        .eq("shift_schedules.schedule_date", todayStr)
-        .limit(1)
-        .single()
-      if (userError) {
-        console.error("Failed to load assigned user:", userError)
-        return NextResponse.json({ error: "Failed to validate assignee" }, { status: 400 })
-      }
->>>>>>> 1583dc7a
 
       if (userError || !userData) {
         console.error("Failed to load assigned user:", userError)
         return NextResponse.json({ error: "Assigned user not found" }, { status: 400 })
       }
 
-<<<<<<< HEAD
       // Then get today's shift schedules for this user
       const { data: schedules } = await supabase
         .from("shift_schedules")
@@ -299,19 +294,6 @@
       const availability = isWorkerOnShiftWithSchedule(
         userData as any,
         schedules || [],
-=======
-      const availability = isWorkerOnShiftWithSchedule(
-        {
-          id: userData.id,
-          name: userData.name,
-          shift_start: userData.shift_start,
-          shift_end: userData.shift_end,
-          has_break: userData.has_break,
-          break_start: userData.break_start,
-          break_end: userData.break_end,
-        } as any,
-        userData.shift_schedules || [],
->>>>>>> 1583dc7a
         { timezoneOffsetMinutes: timezoneOffset },
       )
 
@@ -352,8 +334,8 @@
       photo_requirements: photoRequirementsPayload,
       room_number: room_number ?? null,
       categorized_photos: categorizedPhotosPayload,
-      worker_remarks: "",
-      supervisor_remarks: "",
+  worker_remarks: workerRemark ?? "",
+  supervisor_remarks: supervisorRemark ?? "",
       // Custom task fields
       is_custom_task: Boolean(is_custom_task),
       custom_task_name: custom_task_name ?? null,
@@ -365,7 +347,7 @@
       custom_task_recurring_frequency: custom_task_recurring_frequency ?? null,
       custom_task_requires_specific_time: custom_task_requires_specific_time ?? null,
       custom_task_recurring_time: custom_task_recurring_time ?? null,
-    } as const
+  }
 
     const { data: task, error: taskError } = await supabase.rpc("create_task_with_autopause", rpcPayload)
 
@@ -398,6 +380,8 @@
             custom_task_recurring_frequency,
             custom_task_requires_specific_time,
             custom_task_recurring_time,
+            worker_remark: workerRemark,
+            supervisor_remark: supervisorRemark,
           })
 
           const appTask = databaseTaskToApp(fallbackTask)
